--- conflicted
+++ resolved
@@ -221,24 +221,6 @@
                     </div>
                 </div>
             </div>
-<<<<<<< HEAD
-        </div>
-=======
-            <div>
-                <label for="modal-delay-input" class="block text-sm font-medium text-gray-300 mb-2">Question Processing Delay (seconds):</label>
-                <input type="number" id="modal-delay-input" min="1" max="10" step="0.5" class="w-full bg-gray-900 border border-gray-600 rounded-md p-2 text-gray-200 focus:ring-2 focus:ring-blue-500" placeholder="3">
-                <p class="text-xs text-gray-500 mt-2">Time to wait after last sentence before processing questions (1-10 seconds).</p>
-            </div>
-
-            <div class="border-t border-gray-600 pt-4">
-                <label class="flex items-center space-x-2">
-                    <input type="checkbox" id="demo-mode-checkbox" class="rounded border-gray-600 bg-gray-900 text-blue-600 focus:ring-blue-500">
-                    <span class="text-sm text-gray-300">Demo Mode (работает без API ключа)</span>
-                </label>
-                <p class="text-xs text-gray-500 mt-1">Включите для тестирования системы с предустановленными ответами</p>
-            </div>
->>>>>>> 98342859
-
         <!-- Quick Start -->
         <div class="glass-effect rounded-xl p-8 mb-12">
             <h3 class="text-2xl font-bold mb-6">Быстрый старт</h3>
@@ -273,8 +255,6 @@
             </div>
         </div>
     </div>
-
-<<<<<<< HEAD
     <!-- Footer -->
     <footer class="glass-effect mt-12">
         <div class="container mx-auto px-6 py-6">
@@ -395,7 +375,6 @@
             new SystemStatus();
         });
     </script>
-=======
 <!-- Load JavaScript modules -->
 <script src="js/demo-mode.js"></script>
 <script src="js/audio-manager.js"></script>
@@ -404,6 +383,5 @@
 <script src="js/conversation-manager.js"></script>
 <script src="js/ui-manager.js"></script>
 <script src="js/app.js"></script>
->>>>>>> 98342859
 </body>
 </html>