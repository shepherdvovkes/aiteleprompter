/**
 * AIService handles all AI-related functionality including OpenAI API calls,
 * question detection, and conversation analysis
 */
class AIService {
    constructor() {
        this.apiKey = localStorage.getItem('openai_api_key') || '';
        this.conversationTopic = localStorage.getItem('conversation_topic') || '';
        this.isProcessing = false;
        this.requestQueue = [];
    }

    setApiKey(apiKey) {
        this.apiKey = apiKey;
        localStorage.setItem('openai_api_key', apiKey);
    }

    setConversationTopic(topic) {
        this.conversationTopic = topic;
        localStorage.setItem('conversation_topic', topic);
    }

    async testConnection() {
        if (!this.apiKey) {
            throw new Error('API key not configured');
        }

        try {
            const response = await fetch('https://api.openai.com/v1/models', {
                headers: { 'Authorization': `Bearer ${this.apiKey}` }
            });

            if (!response.ok) {
                throw new Error(`API status ${response.status}`);
            }

            console.log('API connection test successful');
            return true;
        } catch (error) {
            console.error('API connection test failed:', error);
            throw error;
        }
    }

    async callOpenAI(messages, model = 'gpt-4o-mini', needsJson = false) {
<<<<<<< HEAD
        // Validate messages before sending to prevent content type errors
        const validatedMessages = messages.map((msg, index) => {
            if (typeof msg.content === 'object' && msg.content !== null && !Array.isArray(msg.content)) {
                console.warn(`Message ${index} has object content, converting to string:`, msg.content);
                return {
                    ...msg,
                    content: JSON.stringify(msg.content)
                };
            }
            if (msg.content === null || msg.content === undefined) {
                console.warn(`Message ${index} has null/undefined content, using empty string`);
                return {
                    ...msg,
                    content: ''
                };
            }
            return msg;
=======
        // Validate messages array
        if (!Array.isArray(messages)) {
            throw new Error(`Messages must be an array, got ${typeof messages}`);
        }
        
        // Validate each message
        messages.forEach((msg, index) => {
            if (!msg || typeof msg !== 'object') {
                throw new Error(`Message[${index}] must be an object, got ${typeof msg}`);
            }
            if (!msg.role || typeof msg.role !== 'string') {
                throw new Error(`Message[${index}].role must be a string, got ${typeof msg.role}`);
            }
            if (msg.content === undefined || msg.content === null) {
                throw new Error(`Message[${index}].content is missing`);
            }
            if (typeof msg.content !== 'string' && !Array.isArray(msg.content)) {
                console.error(`Invalid content type for message[${index}]:`, typeof msg.content, msg.content);
                throw new Error(`Message[${index}].content must be a string or array, got ${typeof msg.content}`);
            }
>>>>>>> 8faf2f85
        });

        const body = {
            model,
            messages: validatedMessages,
            temperature: 0.2
        };

        if (needsJson) {
            body.response_format = { type: 'json_object' };
        }

        const headers = { 'Content-Type': 'application/json' };
        let url = 'https://api.openai.com/v1/chat/completions';

        // Always use server endpoint for better compatibility and error handling
        // This ensures Safari on macOS works correctly and API key is managed securely
        if (this.apiKey && this.apiKey.trim() !== '') {
            headers['Authorization'] = `Bearer ${this.apiKey}`;
        } else {
            url = '/api/chat';
        }

        try {
            const response = await fetch(url, {
                method: 'POST',
                headers,
                body: JSON.stringify(body)
            });

            if (!response.ok) {
                const errorData = await response.json().catch(() => ({}));
                
                // Handle specific API key errors
                if (response.status === 500 && errorData.error === 'OPENAI_API_KEY not configured') {
                    throw new Error('API key not configured. Please check your .env file or set API key in settings. ' + (errorData.message || ''));
                }
                
                throw new Error(errorData.error?.message || errorData.message || `API request failed with status ${response.status}`);
            }

            const data = await response.json();
            
            if (!data.choices || data.choices.length === 0) {
                throw new Error('No response received from AI service');
            }
            
            const content = data.choices[0].message.content;
            
            return needsJson ? this.parseJsonResponse(content) : content;
        } catch (error) {
            console.error('OpenAI API call failed:', error);
            throw error;
        }
    }

    parseJsonResponse(content) {
        try {
            return JSON.parse(content);
        } catch (error) {
            console.error('Failed to parse JSON response:', error);
            console.error('Content that failed to parse:', content);
            return { error: 'Invalid JSON response', original_content: content };
        }
    }

    async punctuateText(textBlock) {
        const systemPrompt = 'You are a helpful editor. Correct the following text by adding punctuation (commas, periods, question marks) and capitalizing the beginning of sentences. Return only the corrected text, without any additional comments.';
        
        return await this.callOpenAI([
            { role: 'system', content: systemPrompt },
            { role: 'user', content: textBlock }
        ]);
    }

    async identifyQuestions(textBlock, conversationContext = '') {
        // First, let's do a multi-step analysis for better accuracy
        const analysis = await this.performSemanticAnalysis(textBlock, conversationContext);
        return analysis.questions;
    }

    async performSemanticAnalysis(textBlock, conversationContext = '') {
        // Validate inputs
        if (typeof textBlock !== 'string') {
            console.error('TextBlock is not a string:', typeof textBlock, textBlock);
            throw new Error(`TextBlock must be a string, got ${typeof textBlock}`);
        }
        
        if (typeof conversationContext !== 'string') {
            console.error('ConversationContext is not a string:', typeof conversationContext, conversationContext);
            throw new Error(`ConversationContext must be a string, got ${typeof conversationContext}`);
        }

        const contextInstruction = conversationContext ? 
            `\n\nPREVIOUS CONVERSATION CONTEXT: """${conversationContext}"""\n` : '';
        
        // Step 1: Deep semantic analysis
        const semanticPrompt = `You are an advanced natural language analyzer specializing in question detection across multiple languages (primarily English and Russian). Your task is to perform deep semantic analysis to identify all forms of questions, requests, and implicit queries.

ANALYZE THE FOLLOWING for questions and requests:${contextInstruction}

DETECTION STRATEGY:
1. SEMANTIC ANALYSIS: Look beyond keywords - analyze the intent and expectation behind each sentence
2. CONTEXT INTEGRATION: Consider how each sentence relates to previous ones
3. CULTURAL PATTERNS: Account for different questioning styles in English vs Russian
4. IMPLICIT REQUESTS: Identify statements that clearly expect a response or explanation
5. TECHNICAL DISCOURSE: Recognize technical interview patterns and coding challenges

QUESTION TYPES TO DETECT:

A. EXPLICIT QUESTIONS:
   - Direct interrogatives (what, where, when, why, how, who)
   - Yes/no questions (do, does, did, can, could, would, should, will)
   - Choice questions (which, whether, either/or)

B. IMPLICIT QUESTIONS (statements expecting responses):
   - Explanatory requests: "I'd like to understand...", "Help me with..."
   - Demonstrative requests: "Show the implementation", "Walk through the process"
   - Comparative requests: "Compare these approaches", "What's better"
   - Opinion seeking: "Your thoughts on...", "What do you think"
   - Clarification seeking: mentions of concepts without explanation

C. TECHNICAL INTERVIEW PATTERNS:
   - Implementation challenges: "Write/code/implement/create/build..."
   - System design: "Design/architect/scale..." 
   - Problem solving: "How would you solve/approach/handle..."
   - Code analysis: "Debug/optimize/refactor/improve..."
   - Knowledge verification: "Explain the concept of...", "What is..."

D. CONTEXTUAL QUESTIONS:
   - Short responses that reference previous context: "Why?", "How so?", "Really?"
   - Follow-up inquiries that need previous sentences for full context
   - Incomplete thoughts that expect elaboration

E. CONVERSATIONAL CUES:
   - Statements ending with implicit question marks (rising intonation patterns)
   - Tentative statements seeking confirmation: "I think...", "Maybe...", "Probably..."
   - Uncertainty expressions: "I'm not sure about...", "I don't understand..."

ANALYSIS PROCESS:
1. Parse each sentence for semantic intent
2. Identify expectation of response or explanation
3. Combine fragmented questions with necessary context
4. Classify the type and urgency of each question
5. Consider technical vs non-technical context

For SHORT QUESTIONS lacking context (like "Why?", "How?", "What about X?"), you MUST:
- Combine with 2-3 preceding sentences to create a complete, standalone question
- Preserve the original intent while adding necessary context

Return a JSON object with:
{
  "potential_questions": [
    {
      "text": "Complete, contextual question text",
      "type": "direct|implicit|technical|contextual|conversational",
      "confidence": 0.0-1.0,
      "requires_context": true|false,
      "technical_level": "basic|intermediate|advanced|expert",
      "original_fragment": "original text if modified"
    }
  ],
  "overall_intent": "question|statement|mixed|unclear",
  "language_detected": "en|ru|mixed",
  "conversation_flow": "new_topic|follow_up|clarification|response_expected"
}

TEXT TO ANALYZE: """${textBlock}"""`;

        try {
            // Validate prompt before sending
            if (typeof semanticPrompt !== 'string') {
                console.error('Semantic prompt is not a string:', typeof semanticPrompt, semanticPrompt);
                throw new Error(`Semantic prompt must be a string, got ${typeof semanticPrompt}`);
            }
            
            const semanticResult = await this.callOpenAI([{ role: 'user', content: semanticPrompt }], 'gpt-4o', true);
            
            // Validate the JSON response structure
            if (!semanticResult || typeof semanticResult !== 'object') {
                console.error('Invalid semantic analysis result:', semanticResult);
                return this.fallbackQuestionDetection(textBlock, conversationContext);
            }
            
            // Step 2: Validate and enhance results with linguistic patterns
            const enhancedQuestions = await this.enhanceWithLinguisticAnalysis(
                semanticResult.potential_questions || [], 
                textBlock, 
                conversationContext
            );
            
            return {
                questions: enhancedQuestions,
                overall_intent: semanticResult.overall_intent || 'unclear',
                language_detected: semanticResult.language_detected || 'en',
                conversation_flow: semanticResult.conversation_flow || 'new_topic'
            };
            
        } catch (error) {
            console.error('Semantic analysis failed:', error);
            // Fallback to enhanced pattern matching
            return this.fallbackQuestionDetection(textBlock, conversationContext);
        }
    }

    async enhanceWithLinguisticAnalysis(questions, textBlock, conversationContext) {
        // Additional linguistic validation and enhancement
        const enhancementPrompt = `Review and enhance these detected questions for accuracy and completeness. 

ORIGINAL TEXT: """${textBlock}"""
CONTEXT: """${conversationContext}"""

DETECTED QUESTIONS: ${JSON.stringify(questions)}

Your task:
1. Verify each question is actually a question or request
2. Ensure questions have sufficient context to be standalone
3. Merge related fragments into coherent questions
4. Remove false positives (statements that don't expect responses)
5. Add any missed implicit questions
6. Adjust confidence scores based on clarity and context

Return the same JSON structure with improved questions.`;

        try {
            // Validate prompt before sending
            if (typeof enhancementPrompt !== 'string') {
                console.error('Enhancement prompt is not a string:', typeof enhancementPrompt, enhancementPrompt);
                throw new Error(`Enhancement prompt must be a string, got ${typeof enhancementPrompt}`);
            }
            
            const enhanced = await this.callOpenAI([{ role: 'user', content: enhancementPrompt }], 'gpt-4o-mini', true);
            
            // Validate enhanced result structure
            if (!enhanced || typeof enhanced !== 'object' || !Array.isArray(enhanced.potential_questions)) {
                console.warn('Invalid enhancement result, using original questions:', enhanced);
                return questions;
            }
            
            return enhanced.potential_questions;
        } catch (error) {
            console.error('Enhancement failed:', error);
            return questions;
        }
    }

    fallbackQuestionDetection(textBlock, conversationContext) {
        // Enhanced pattern-based fallback when AI analysis fails
        const questions = [];
        const sentences = this.splitIntoSentences(textBlock);
        
        for (let i = 0; i < sentences.length; i++) {
            const sentence = sentences[i].trim();
            const analysis = this.analyzeSentencePatterns(sentence, sentences, i, conversationContext);
            
            if (analysis.isQuestion) {
                questions.push({
                    text: analysis.questionText,
                    type: analysis.type,
                    confidence: analysis.confidence,
                    requires_context: analysis.requiresContext,
                    technical_level: analysis.technicalLevel
                });
            }
        }
        
        return {
            questions: questions,
            overall_intent: questions.length > 0 ? 'question' : 'statement',
            language_detected: this.detectLanguage(textBlock),
            conversation_flow: 'new_topic'
        };
    }

    splitIntoSentences(text) {
        // Enhanced sentence splitting that handles various punctuation and languages
        return text.split(/[.!?]+/).filter(s => s.trim().length > 0);
    }

    analyzeSentencePatterns(sentence, allSentences, index, context) {
        const lowerSentence = sentence.toLowerCase();
        let isQuestion = false;
        let type = 'statement';
        let confidence = 0.0;
        let requiresContext = false;
        let technicalLevel = 'basic';
        let questionText = sentence;

        // Enhanced pattern matching with confidence scoring
        const patterns = {
            direct: {
                regex: /^(what|where|when|why|how|who|which|whose|whom|do|does|did|can|could|would|should|will|is|are|was|were|have|has|had|дайте|скажите|что|где|когда|почему|как|кто|какой|чей|делать|может|мог|будет|является|есть|был|имеет)/i,
                confidence: 0.95
            },
            questionMark: {
                regex: /\?$/,
                confidence: 0.98
            },
            imperative: {
                regex: /^(tell me|show me|explain|describe|implement|write|code|create|build|design|compare|walk through|расскажи|покажи|объясни|опиши|реализуй|напиши|создай|построй|спроектируй|сравни)/i,
                confidence: 0.85
            },
            technical: {
                regex: /(algorithm|function|code|programming|software|system|database|api|framework|library|class|object|variable|loop|condition|алгоритм|функция|код|программирование|система|база данных|фреймворк|библиотека|класс|объект|переменная|цикл|условие)/i,
                confidence: 0.8
            },
            short: {
                regex: /^(why|how|what|really|true|sure|почему|как|что|правда|точно)[\?\.]?$/i,
                confidence: 0.7,
                needsContext: true
            },
            uncertainty: {
                regex: /(i don't understand|i'm not sure|unclear|confused|help|не понимаю|не уверен|неясно|запутался|помощь)/i,
                confidence: 0.75
            }
        };

        // Check each pattern
        for (const [patternType, pattern] of Object.entries(patterns)) {
            if (pattern.regex.test(lowerSentence)) {
                isQuestion = true;
                type = patternType === 'technical' ? 'technical' : 
                      patternType === 'short' ? 'contextual' : 
                      patternType === 'questionMark' ? 'direct' : 'implicit';
                confidence = Math.max(confidence, pattern.confidence);
                
                if (pattern.needsContext || patternType === 'short') {
                    requiresContext = true;
                    // Add context from previous sentences
                    const contextSentences = allSentences.slice(Math.max(0, index - 2), index);
                    if (contextSentences.length > 0) {
                        questionText = contextSentences.join(' ') + ' ' + sentence;
                    }
                }
                
                if (patterns.technical.regex.test(lowerSentence)) {
                    technicalLevel = 'intermediate';
                }
                break;
            }
        }

        // Additional heuristics for missed patterns
        if (!isQuestion) {
            // Check for statements that end with expectation
            if (this.hasImplicitExpectation(sentence)) {
                isQuestion = true;
                type = 'implicit';
                confidence = 0.6;
            }
        }

        return {
            isQuestion,
            questionText,
            type,
            confidence,
            requiresContext,
            technicalLevel
        };
    }

    hasImplicitExpectation(sentence) {
        const expectationPatterns = [
            /let me know/i,
            /i'd like to know/i,
            /i want to understand/i,
            /help me with/i,
            /хочу знать/i,
            /хотел бы понять/i,
            /помоги с/i
        ];
        
        return expectationPatterns.some(pattern => pattern.test(sentence));
    }

    detectLanguage(text) {
        const russianChars = (text.match(/[а-яё]/gi) || []).length;
        const totalChars = text.replace(/\s/g, '').length;
        return russianChars / totalChars > 0.3 ? 'ru' : 'en';
    }

    async categorizeQuestion(question, context) {
        const categories = ['Technical', 'General', 'Personal', 'Financial'];
        const prompt = `You are categorizing questions from a technical interview context. Analyze the question and its context to determine the most appropriate category.

CATEGORIES:
- Technical: Programming, algorithms, system design, databases, frameworks, debugging, code optimization, software architecture, data structures, etc.
- General: Non-technical work-related topics, methodologies, project management, team collaboration, general problem-solving approaches
- Personal: Background, experience, career goals, soft skills, personal preferences, work style
- Financial: Salary expectations, benefits, compensation, budget-related technical decisions

Consider the interview context when categorizing. Even seemingly general questions might be technical if they relate to software development practices.

Return JSON with a "category" key.

CONTEXT: """${context}"""

QUESTION: "${question}"`;
        
        try {
            // Validate prompt before sending
            if (typeof prompt !== 'string') {
                console.error('Categorization prompt is not a string:', typeof prompt, prompt);
                throw new Error(`Categorization prompt must be a string, got ${typeof prompt}`);
            }
            
            const result = await this.callOpenAI([{ role: 'user', content: prompt }], 'gpt-4o-mini', true);
            
            // Validate result structure
            if (!result || typeof result !== 'object' || typeof result.category !== 'string') {
                console.warn('Invalid categorization result:', result);
                return 'General';
            }
            
            return categories.includes(result.category) ? result.category : 'General';
        } catch (error) {
            console.error('Question categorization failed:', error);
            return 'General';
        }
    }

    async prioritizeQuestions(context, questions) {
        const prompt = `You are analyzing questions from a technical interview. Your task is to prioritize questions based on their importance and relevance.

PRIORITIZATION RULES:
1. Technical questions have highest priority
2. Questions requiring immediate code demonstration are very important  
3. System design questions are high priority
4. Follow-up questions to previous answers should be prioritized
5. Short clarifying questions ("why?", "how?") should be combined with their context and prioritized highly
6. General knowledge questions are medium priority
7. Personal/background questions are lower priority unless specifically asked

From the provided context and questions, select:
- ONE 'main_question': The most important/urgent question that should be answered first
- ONE 'secondary_question': A follow-up or less urgent question (can be null)

If there are multiple technical questions, prioritize the most specific or actionable one.

Return JSON with "main_question" and "secondary_question" fields. Set secondary_question to null if there's only one important question.

CONTEXT: """${context}"""

QUESTIONS: ${JSON.stringify(questions)}`;

        try {
            // Validate prompt before sending
            if (typeof prompt !== 'string') {
                console.error('Prioritization prompt is not a string:', typeof prompt, prompt);
                throw new Error(`Prioritization prompt must be a string, got ${typeof prompt}`);
            }
            
            const result = await this.callOpenAI([{ role: 'user', content: prompt }], 'gpt-4o-mini', true);
            
            // Validate result structure
            if (!result || typeof result !== 'object') {
                console.warn('Invalid prioritization result:', result);
                return { main_question: null, secondary_question: null };
            }
            
            return {
                main_question: result.main_question || null,
                secondary_question: result.secondary_question || null
            };
        } catch (error) {
            console.error('Question prioritization failed:', error);
            return { main_question: null, secondary_question: null };
        }
    }

    async detectFollowUpQuestions(newText, recentContext, previousQuestions = []) {
        const prompt = `You are analyzing a conversation to detect follow-up and clarifying questions. Your task is to identify when new text contains questions that are directly related to or clarify previously asked questions.

ANALYSIS CRITERIA:
1. DIRECT FOLLOW-UPS: Questions that explicitly reference previous questions ("Can you explain that better?", "What did you mean by X?")
2. CLARIFYING QUESTIONS: Short questions that need context from previous questions ("Why?", "How so?", "Really?", "What about X?")
3. ELABORATION REQUESTS: Requests for more detail on previous topics ("Tell me more about...", "Can you give an example?")
4. ALTERNATIVE APPROACHES: Questions asking about different ways to solve previously discussed problems
5. CONTEXTUAL CONNECTIONS: Questions that make sense only in the context of previous questions

PREVIOUS QUESTIONS CONTEXT:
${previousQuestions.map(q => `- ${q.text} (${q.category || 'Unknown'})`).join('\n')}

RECENT CONVERSATION:
"""${recentContext}"""

NEW TEXT TO ANALYZE:
"""${newText}"""

Return JSON with:
{
  "has_follow_up": boolean,
  "follow_up_questions": [
    {
      "text": "complete question with context",
      "original_text": "raw text from input",
      "relates_to": "text of the previous question it relates to",
      "relationship_type": "clarification|elaboration|alternative|direct_follow_up",
      "priority": "high|medium|low"
    }
  ],
  "standalone_questions": [
    {
      "text": "questions that are independent",
      "type": "technical|general|personal"
    }
  ]
}`;

        try {
            const result = await this.callOpenAI([{ role: 'user', content: prompt }], 'gpt-4o', true);
            return {
                has_follow_up: result.has_follow_up || false,
                follow_up_questions: result.follow_up_questions || [],
                standalone_questions: result.standalone_questions || []
            };
        } catch (error) {
            console.error('Follow-up question detection failed:', error);
            return {
                has_follow_up: false,
                follow_up_questions: [],
                standalone_questions: []
            };
        }
    }

    async generateResponse(question, context, topic = '') {
        // Check for demo mode first
        if (window.demoMode && window.demoMode.isEnabled()) {
            return await window.demoMode.generateDemoResponse(question, context);
        }
        
        // Validate inputs to prevent type errors
        if (typeof question !== 'string') {
            console.error('Question is not a string:', typeof question, question);
            throw new Error(`Question must be a string, got ${typeof question}`);
        }
        
        if (typeof context !== 'string') {
            console.error('Context is not a string:', typeof context, context);
            throw new Error(`Context must be a string, got ${typeof context}`);
        }

        const contextualPrompt = topic ? 
            `You are an expert in ${topic}. ` : 
            'You are a knowledgeable assistant. ';

        const systemPrompt = contextualPrompt + 
            'Answer the following question based on the conversation context. ' +
            'Be precise, helpful, and technical when appropriate. ' +
            'If you need to write code, use proper formatting and explain your solution.';

        const messages = [
            { role: 'system', content: systemPrompt }
        ];

        if (context.trim()) {
            messages.push({ role: 'user', content: `Context: ${context}` });
        }

        messages.push({ role: 'user', content: question });

        // Additional validation for messages before sending
        messages.forEach((msg, index) => {
            if (typeof msg.content !== 'string') {
                console.error(`Message[${index}].content is not a string:`, typeof msg.content, msg.content);
                throw new Error(`Message[${index}].content must be a string, got ${typeof msg.content}`);
            }
        });

        try {
            return await this.callOpenAI(messages);
        } catch (error) {
            console.error('Response generation failed:', error);
            throw error;
        }
    }

    async processTextAnalysis(textBlock, conversationContext = '') {
        // Validate inputs before processing
        if (typeof textBlock !== 'string') {
            console.error('ProcessTextAnalysis: textBlock is not a string:', typeof textBlock, textBlock);
            throw new Error(`TextBlock must be a string, got ${typeof textBlock}`);
        }
        
        if (typeof conversationContext !== 'string') {
            console.error('ProcessTextAnalysis: conversationContext is not a string:', typeof conversationContext, conversationContext);
            throw new Error(`ConversationContext must be a string, got ${typeof conversationContext}`);
        }

        if (this.isProcessing) {
            this.requestQueue.push({ textBlock, conversationContext });
            return;
        }

        this.isProcessing = true;

        try {
            // Perform advanced semantic analysis
            const analysis = await this.performSemanticAnalysis(textBlock, conversationContext);
            
            if (!analysis.questions || analysis.questions.length === 0) {
                // Log analysis result for debugging
                console.log('No questions detected:', { 
                    text: textBlock,
                    intent: analysis.overall_intent,
                    language: analysis.language_detected,
                    flow: analysis.conversation_flow
                });
                return null;
            }

            // Filter out low-confidence questions if necessary
            const validQuestions = analysis.questions.filter(q => q.confidence > 0.5);
            
            if (validQuestions.length === 0) {
                return null;
            }

            // Categorize and prioritize questions
            const categorizedQuestions = await Promise.all(
                validQuestions.map(async (q) => ({
                    ...q,
                    category: await this.categorizeQuestion(q.text, conversationContext)
                }))
            );

            const prioritized = await this.prioritizeQuestions(conversationContext, categorizedQuestions);

            // Validate prioritized results
            if (prioritized.main_question && typeof prioritized.main_question !== 'string') {
                console.error('Main question is not a string:', typeof prioritized.main_question, prioritized.main_question);
                prioritized.main_question = null;
            }
            
            if (prioritized.secondary_question && typeof prioritized.secondary_question !== 'string') {
                console.error('Secondary question is not a string:', typeof prioritized.secondary_question, prioritized.secondary_question);
                prioritized.secondary_question = null;
            }

            return {
                questions: categorizedQuestions,
                priority: prioritized,
                analysis_metadata: {
                    overall_intent: analysis.overall_intent,
                    language_detected: analysis.language_detected,
                    conversation_flow: analysis.conversation_flow
                }
            };

        } catch (error) {
            console.error('Text analysis failed:', error);
            // Enhanced fallback - try basic pattern matching
            return await this.basicFallbackAnalysis(textBlock, conversationContext);
        } finally {
            this.isProcessing = false;
            
            // Process next item in queue
            if (this.requestQueue.length > 0) {
                const next = this.requestQueue.shift();
                setTimeout(() => this.processTextAnalysis(next.textBlock, next.conversationContext), 100);
            }
        }
    }

    async basicFallbackAnalysis(textBlock, conversationContext) {
        try {
            console.log('Using basic fallback analysis for:', textBlock);
            
            // Use the enhanced fallback detection
            const fallbackResult = this.fallbackQuestionDetection(textBlock, conversationContext);
            
            if (fallbackResult.questions.length === 0) {
                return null;
            }

            // Simple categorization for fallback
            const categorizedQuestions = fallbackResult.questions.map(q => ({
                ...q,
                category: q.technical_level === 'basic' ? 'General' : 'Technical'
            }));

            return {
                questions: categorizedQuestions,
                priority: {
                    main_question: categorizedQuestions[0]?.text || null,
                    secondary_question: categorizedQuestions[1]?.text || null
                },
                analysis_metadata: {
                    overall_intent: fallbackResult.overall_intent,
                    language_detected: fallbackResult.language_detected,
                    conversation_flow: fallbackResult.conversation_flow,
                    fallback_used: true
                }
            };
        } catch (error) {
            console.error('Even fallback analysis failed:', error);
            return null;
        }
    }

    getTagClassForCategory(category) {
        const tagClasses = {
            'Technical': 'tag-technical',
            'General': 'tag-general',
            'Personal': 'tag-personal',
            'Financial': 'tag-financial'
        };
        return tagClasses[category] || 'tag-general';
    }
}

// Export for use in other modules
window.AIService = AIService;<|MERGE_RESOLUTION|>--- conflicted
+++ resolved
@@ -43,7 +43,7 @@
     }
 
     async callOpenAI(messages, model = 'gpt-4o-mini', needsJson = false) {
-<<<<<<< HEAD
+
         // Validate messages before sending to prevent content type errors
         const validatedMessages = messages.map((msg, index) => {
             if (typeof msg.content === 'object' && msg.content !== null && !Array.isArray(msg.content)) {
@@ -61,7 +61,6 @@
                 };
             }
             return msg;
-=======
         // Validate messages array
         if (!Array.isArray(messages)) {
             throw new Error(`Messages must be an array, got ${typeof messages}`);
@@ -82,7 +81,8 @@
                 console.error(`Invalid content type for message[${index}]:`, typeof msg.content, msg.content);
                 throw new Error(`Message[${index}].content must be a string or array, got ${typeof msg.content}`);
             }
->>>>>>> 8faf2f85
+          
+    main
         });
 
         const body = {
